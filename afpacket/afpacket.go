--- conflicted
+++ resolved
@@ -34,10 +34,7 @@
 )
 
 var pageSize = unix.Getpagesize()
-<<<<<<< HEAD
 var tpacketAlignment = uint(16)
-=======
->>>>>>> 0ad7f261
 
 // ErrPoll returned by poll
 var ErrPoll = errors.New("packet poll failed")
@@ -462,11 +459,7 @@
 
 func (h *TPacket) pollForFirstPacket(hdr header) error {
 	tm := int(h.opts.pollTimeout / time.Millisecond)
-<<<<<<< HEAD
-	for hdr.getStatus()&TpStatusUser == 0 {
-=======
 	for hdr.getStatus()&unix.TP_STATUS_USER == 0 {
->>>>>>> 0ad7f261
 		pollset := [1]unix.PollFd{
 			{
 				Fd:     int32(h.fd),
