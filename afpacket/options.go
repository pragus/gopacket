// Copyright 2012 Google, Inc. All rights reserved.
//
// Use of this source code is governed by a BSD-style license
// that can be found in the LICENSE file in the root of the source
// tree.

// +build linux

package afpacket

import (
	"errors"
	"fmt"
	"time"

<<<<<<< HEAD
=======
	"golang.org/x/sys/unix"
)
>>>>>>> 0ad7f261

// OptTPacketVersion is the version of TPacket to use.
// It can be passed into NewTPacket.
type OptTPacketVersion int

// String returns a string representation of the version, generally of the form V#.
func (t OptTPacketVersion) String() string {
	switch t {
	case TPacketVersion1:
		return "V1"
	case TPacketVersion2:
		return "V2"
	case TPacketVersion3:
		return "V3"
	case TPacketVersionHighestAvailable:
		return "HighestAvailable"
	}
	return "InvalidVersion"
}

// OptSocketType is the socket type used to open the TPacket socket.
type OptSocketType int

func (t OptSocketType) String() string {
	switch t {
	case SocketRaw:
		return "SOCK_RAW"
	case SocketDgram:
		return "SOCK_DGRAM"
	}
	return "UnknownSocketType"
}

// TPacket version numbers for use with NewHandle.
const (
	// TPacketVersionHighestAvailable tells NewHandle to use the highest available version of tpacket the kernel has available.
	// This is the default, should a version number not be given in NewHandle's options.
<<<<<<< HEAD
	TPacketVersionHighestAvailable	= OptTPacketVersion(-1)
	TPacketVersion1			= OptTPacketVersion(0x0)
	TPacketVersion2			= OptTPacketVersion(0x1)
	TPacketVersion3			= OptTPacketVersion(0x2)
	tpacketVersionMax		= TPacketVersion3
	tpacketVersionMin		= -1
	// SocketRaw is the default socket type.  It returns packet data
	// including the link layer (ethernet headers, etc).
	SocketRaw = OptSocketType(0x3)
	// SocketDgram strips off the link layer when reading packets, and adds
	// the link layer back automatically on packet writes (coming soon...)
	SocketDgram = OptSocketType(0x2)
=======
	TPacketVersionHighestAvailable = OptTPacketVersion(-1)
	TPacketVersion1                = OptTPacketVersion(unix.TPACKET_V1)
	TPacketVersion2                = OptTPacketVersion(unix.TPACKET_V2)
	TPacketVersion3                = OptTPacketVersion(unix.TPACKET_V3)
	tpacketVersionMax              = TPacketVersion3
	tpacketVersionMin              = -1
	// SocketRaw is the default socket type.  It returns packet data
	// including the link layer (ethernet headers, etc).
	SocketRaw = OptSocketType(unix.SOCK_RAW)
	// SocketDgram strips off the link layer when reading packets, and adds
	// the link layer back automatically on packet writes (coming soon...)
	SocketDgram = OptSocketType(unix.SOCK_DGRAM)
>>>>>>> 0ad7f261
)

// OptInterface is the specific interface to bind to.
// It can be passed into NewTPacket.
type OptInterface string

// OptFrameSize is TPacket's tp_frame_size
// It can be passed into NewTPacket.
type OptFrameSize int

// OptBlockSize is TPacket's tp_block_size
// It can be passed into NewTPacket.
type OptBlockSize int

// OptNumBlocks is TPacket's tp_block_nr
// It can be passed into NewTPacket.
type OptNumBlocks int

// OptBlockTimeout is TPacket v3's tp_retire_blk_tov.  Note that it has only millisecond granularity, so must be >= 1 ms.
// It can be passed into NewTPacket.
type OptBlockTimeout time.Duration

// OptPollTimeout is the number of milliseconds that poll() should block waiting  for a file
// descriptor to become ready. Specifying a negative value in  time‐out means an infinite timeout.
type OptPollTimeout time.Duration

// OptAddVLANHeader modifies the packet data that comes back from the
// kernel by adding in the VLAN header that the NIC stripped.  AF_PACKET by
// default uses VLAN offloading, in which the NIC strips the VLAN header off of
// the packet before handing it to the kernel.  This means that, even if a
// packet has an 802.1q header on the wire, it'll show up without one by the
// time it goes through AF_PACKET.  If this option is true, the VLAN header is
// added back in before the packet is returned.  Note that this potentially has
// a large performance hit, especially in otherwise zero-copy operation.
//
// Note that if you do not need to have a "real" VLAN layer, it may be
// preferable to use the VLAN ID provided by the AncillaryVLAN struct
// in CaptureInfo.AncillaryData, which is populated out-of-band and has
// negligible performance impact. Such ancillary data will automatically
// be provided if available.
type OptAddVLANHeader bool

// Default constants used by options.
const (
	DefaultFrameSize    = 4096                   // Default value for OptFrameSize.
	DefaultBlockSize    = DefaultFrameSize * 128 // Default value for OptBlockSize.
	DefaultNumBlocks    = 128                    // Default value for OptNumBlocks.
	DefaultBlockTimeout = 64 * time.Millisecond  // Default value for OptBlockTimeout.
	DefaultPollTimeout  = -1 * time.Millisecond  // Default value for OptPollTimeout. This blocks forever.
)

type options struct {
	frameSize      int
	framesPerBlock int
	blockSize      int
	numBlocks      int
	addVLANHeader  bool
	blockTimeout   time.Duration
	pollTimeout    time.Duration
	version        OptTPacketVersion
	socktype       OptSocketType
	iface          string
}

var defaultOpts = options{
	frameSize:    DefaultFrameSize,
	blockSize:    DefaultBlockSize,
	numBlocks:    DefaultNumBlocks,
	blockTimeout: DefaultBlockTimeout,
	pollTimeout:  DefaultPollTimeout,
	version:      TPacketVersionHighestAvailable,
	socktype:     SocketRaw,
}

func parseOptions(opts ...interface{}) (ret options, err error) {
	ret = defaultOpts
	for _, opt := range opts {
		switch v := opt.(type) {
		case OptFrameSize:
			ret.frameSize = int(v)
		case OptBlockSize:
			ret.blockSize = int(v)
		case OptNumBlocks:
			ret.numBlocks = int(v)
		case OptBlockTimeout:
			ret.blockTimeout = time.Duration(v)
		case OptPollTimeout:
			ret.pollTimeout = time.Duration(v)
		case OptTPacketVersion:
			ret.version = v
		case OptInterface:
			ret.iface = string(v)
		case OptSocketType:
			ret.socktype = v
		case OptAddVLANHeader:
			ret.addVLANHeader = bool(v)
		default:
			err = errors.New("unknown type in options")
			return
		}
	}
	if err = ret.check(); err != nil {
		return
	}
	ret.framesPerBlock = ret.blockSize / ret.frameSize
	return
}
func (o options) check() error {
	switch {
	case o.blockSize%pageSize != 0:
		return fmt.Errorf("block size %d must be divisible by page size %d", o.blockSize, pageSize)
	case o.blockSize%o.frameSize != 0:
		return fmt.Errorf("block size %d must be divisible by frame size %d", o.blockSize, o.frameSize)
	case o.numBlocks < 1:
		return fmt.Errorf("num blocks %d must be >= 1", o.numBlocks)
	case o.blockTimeout < time.Millisecond:
		return fmt.Errorf("block timeout %v must be > %v", o.blockTimeout, time.Millisecond)
	case o.version < tpacketVersionMin || o.version > tpacketVersionMax:
		return fmt.Errorf("tpacket version %v is invalid", o.version)
	}
	return nil
}<|MERGE_RESOLUTION|>--- conflicted
+++ resolved
@@ -13,11 +13,8 @@
 	"fmt"
 	"time"
 
-<<<<<<< HEAD
-=======
 	"golang.org/x/sys/unix"
 )
->>>>>>> 0ad7f261
 
 // OptTPacketVersion is the version of TPacket to use.
 // It can be passed into NewTPacket.
@@ -55,20 +52,12 @@
 const (
 	// TPacketVersionHighestAvailable tells NewHandle to use the highest available version of tpacket the kernel has available.
 	// This is the default, should a version number not be given in NewHandle's options.
-<<<<<<< HEAD
 	TPacketVersionHighestAvailable	= OptTPacketVersion(-1)
 	TPacketVersion1			= OptTPacketVersion(0x0)
 	TPacketVersion2			= OptTPacketVersion(0x1)
 	TPacketVersion3			= OptTPacketVersion(0x2)
 	tpacketVersionMax		= TPacketVersion3
 	tpacketVersionMin		= -1
-	// SocketRaw is the default socket type.  It returns packet data
-	// including the link layer (ethernet headers, etc).
-	SocketRaw = OptSocketType(0x3)
-	// SocketDgram strips off the link layer when reading packets, and adds
-	// the link layer back automatically on packet writes (coming soon...)
-	SocketDgram = OptSocketType(0x2)
-=======
 	TPacketVersionHighestAvailable = OptTPacketVersion(-1)
 	TPacketVersion1                = OptTPacketVersion(unix.TPACKET_V1)
 	TPacketVersion2                = OptTPacketVersion(unix.TPACKET_V2)
@@ -77,11 +66,12 @@
 	tpacketVersionMin              = -1
 	// SocketRaw is the default socket type.  It returns packet data
 	// including the link layer (ethernet headers, etc).
+	SocketRaw = OptSocketType(0x3)
 	SocketRaw = OptSocketType(unix.SOCK_RAW)
 	// SocketDgram strips off the link layer when reading packets, and adds
 	// the link layer back automatically on packet writes (coming soon...)
+	SocketDgram = OptSocketType(0x2)
 	SocketDgram = OptSocketType(unix.SOCK_DGRAM)
->>>>>>> 0ad7f261
 )
 
 // OptInterface is the specific interface to bind to.
